# coding=utf-8
# Copyright 2018 The Google AI Team Authors.
#
# Licensed under the Apache License, Version 2.0 (the "License");
# you may not use this file except in compliance with the License.
# You may obtain a copy of the License at
#
#     http://www.apache.org/licenses/LICENSE-2.0
#
# Unless required by applicable law or agreed to in writing, software
# distributed under the License is distributed on an "AS IS" BASIS,
# WITHOUT WARRANTIES OR CONDITIONS OF ANY KIND, either express or implied.
# See the License for the specific language governing permissions and
# limitations under the License.
"""Utility functions for GLUE classification tasks."""

from __future__ import absolute_import
from __future__ import division
# from __future__ import google_type_annotations
from __future__ import print_function
import collections
import csv
import os
import fine_tuning_utils
import modeling
import optimization
import tokenization
import tensorflow.compat.v1 as tf
from tensorflow.contrib import data as contrib_data
from tensorflow.contrib import metrics as contrib_metrics
from tensorflow.contrib import tpu as contrib_tpu


class InputExample(object):
  """A single training/test example for simple sequence classification."""

  def __init__(self, guid, text_a, text_b=None, label=None):
    """Constructs a InputExample.

    Args:
      guid: Unique id for the example.
      text_a: string. The untokenized text of the first sequence. For single
        sequence tasks, only this sequence must be specified.
      text_b: (Optional) string. The untokenized text of the second sequence.
        Only must be specified for sequence pair tasks.
      label: (Optional) string. The label of the example. This should be
        specified for train and dev examples, but not for test examples.
    """
    self.guid = guid
    self.text_a = text_a
    self.text_b = text_b
    self.label = label


class PaddingInputExample(object):
  """Fake example so the num input examples is a multiple of the batch size.

  When running eval/predict on the TPU, we need to pad the number of examples
  to be a multiple of the batch size, because the TPU requires a fixed batch
  size. The alternative is to drop the last batch, which is bad because it means
  the entire output data won't be generated.

  We use this class instead of `None` because treating `None` as padding
  battches could cause silent errors.
  """


class InputFeatures(object):
  """A single set of features of data."""

  def __init__(self,
               input_ids,
               input_mask,
               segment_ids,
               label_id,
               guid=None,
               example_id=None,
               is_real_example=True):
    self.input_ids = input_ids
    self.input_mask = input_mask
    self.segment_ids = segment_ids
    self.label_id = label_id
    self.example_id = example_id
    self.guid = guid
    self.is_real_example = is_real_example


class DataProcessor(object):
  """Base class for data converters for sequence classification data sets."""

  def __init__(self, use_spm, do_lower_case, do_uncased):
    super(DataProcessor, self).__init__()
    self.use_spm = use_spm
    self.do_lower_case = do_lower_case
    self.do_uncased = do_uncased

  def get_train_examples(self, data_dir):
    """Gets a collection of `InputExample`s for the train set."""
    raise NotImplementedError()

  def get_dev_examples(self, data_dir):
    """Gets a collection of `InputExample`s for the dev set."""
    raise NotImplementedError()

  def get_test_examples(self, data_dir):
    """Gets a collection of `InputExample`s for prediction."""
    raise NotImplementedError()

  def get_labels(self):
    """Gets the list of labels for this data set."""
    raise NotImplementedError()

  @classmethod
  def _read_tsv(cls, input_file, quotechar=None):
    """Reads a tab separated value file."""
    with tf.gfile.Open(input_file, "r") as f:
      reader = csv.reader(f, delimiter="\t", quotechar=quotechar)
      lines = []
      for line in reader:
        lines.append(line)
      return lines

  def process_text(self, text):
    if self.use_spm:
<<<<<<< HEAD
      return tokenization.preprocess_text(text, lower=self.do_lower_case, uncased=self.do_uncased)
=======
      return tokenization.preprocess_text(text, lower=self.do_lower_case)
>>>>>>> fad4bd97
    else:
      return tokenization.convert_to_unicode(text)


class MnliProcessor(DataProcessor):
  """Processor for the MultiNLI data set (GLUE version)."""

  def get_train_examples(self, data_dir):
    """See base class."""
    return self._create_examples(
        self._read_tsv(os.path.join(data_dir, "MNLI", "train.tsv")), "train")

  def get_dev_examples(self, data_dir):
    """See base class."""
    return self._create_examples(
        self._read_tsv(os.path.join(data_dir, "MNLI", "dev_matched.tsv")),
        "dev_matched")

  def get_test_examples(self, data_dir):
    """See base class."""
    return self._create_examples(
        self._read_tsv(os.path.join(data_dir, "MNLI", "test_matched.tsv")),
        "test")

  def get_labels(self):
    """See base class."""
    return ["contradiction", "entailment", "neutral"]

  def _create_examples(self, lines, set_type):
    """Creates examples for the training and dev sets."""
    examples = []
    for (i, line) in enumerate(lines):
      if i == 0:
        continue
      # Note(mingdachen): We will rely on this guid for GLUE submission.
      guid = self.process_text(line[0])
      text_a = self.process_text(line[8])
      text_b = self.process_text(line[9])
      if set_type == "test":
        label = "contradiction"
      else:
        label = self.process_text(line[-1])
      examples.append(
          InputExample(guid=guid, text_a=text_a, text_b=text_b, label=label))
    return examples


class MisMnliProcessor(MnliProcessor):
  """Processor for the Mismatched MultiNLI data set (GLUE version)."""

  def get_dev_examples(self, data_dir):
    """See base class."""
    return self._create_examples(
        self._read_tsv(os.path.join(data_dir, "MNLI", "dev_mismatched.tsv")),
        "dev")

  def get_test_examples(self, data_dir):
    """See base class."""
    return self._create_examples(
        self._read_tsv(os.path.join(data_dir, "MNLI", "test_mismatched.tsv")),
        "test")


class MrpcProcessor(DataProcessor):
  """Processor for the MRPC data set (GLUE version)."""

  def get_train_examples(self, data_dir):
    """See base class."""
    return self._create_examples(
        self._read_tsv(os.path.join(data_dir, "MRPC", "train.tsv")), "train")

  def get_dev_examples(self, data_dir):
    """See base class."""
    return self._create_examples(
        self._read_tsv(os.path.join(data_dir, "MRPC", "dev.tsv")), "dev")

  def get_test_examples(self, data_dir):
    """See base class."""
    return self._create_examples(
        self._read_tsv(os.path.join(data_dir, "MRPC", "test.tsv")), "test")

  def get_labels(self):
    """See base class."""
    return ["0", "1"]

  def _create_examples(self, lines, set_type):
    """Creates examples for the training and dev sets."""
    examples = []
    for (i, line) in enumerate(lines):
      if i == 0:
        continue
      guid = "%s-%s" % (set_type, i)
      text_a = self.process_text(line[3])
      text_b = self.process_text(line[4])
      if set_type == "test":
        guid = line[0]
        label = "0"
      else:
        label = self.process_text(line[0])
      examples.append(
          InputExample(guid=guid, text_a=text_a, text_b=text_b, label=label))
    return examples


class ColaProcessor(DataProcessor):
  """Processor for the CoLA data set (GLUE version)."""

  def get_train_examples(self, data_dir):
    """See base class."""
    return self._create_examples(
        self._read_tsv(os.path.join(data_dir, "CoLA", "train.tsv")), "train")

  def get_dev_examples(self, data_dir):
    """See base class."""
    return self._create_examples(
        self._read_tsv(os.path.join(data_dir, "CoLA", "dev.tsv")), "dev")

  def get_test_examples(self, data_dir):
    """See base class."""
    return self._create_examples(
        self._read_tsv(os.path.join(data_dir, "CoLA", "test.tsv")), "test")

  def get_labels(self):
    """See base class."""
    return ["0", "1"]

  def _create_examples(self, lines, set_type):
    """Creates examples for the training and dev sets."""
    examples = []
    for (i, line) in enumerate(lines):
      # Only the test set has a header
      if set_type == "test" and i == 0:
        continue
      guid = "%s-%s" % (set_type, i)
      if set_type == "test":
        guid = line[0]
        text_a = self.process_text(line[1])
        label = "0"
      else:
        text_a = self.process_text(line[3])
        label = self.process_text(line[1])
      examples.append(
          InputExample(guid=guid, text_a=text_a, text_b=None, label=label))
    return examples


class Sst2Processor(DataProcessor):
  """Processor for the SST-2 data set (GLUE version)."""

  def get_train_examples(self, data_dir):
    """See base class."""
    return self._create_examples(
        self._read_tsv(os.path.join(data_dir, "SST-2", "train.tsv")), "train")

  def get_dev_examples(self, data_dir):
    """See base class."""
    return self._create_examples(
        self._read_tsv(os.path.join(data_dir, "SST-2", "dev.tsv")), "dev")

  def get_test_examples(self, data_dir):
    """See base class."""
    return self._create_examples(
        self._read_tsv(os.path.join(data_dir, "SST-2", "test.tsv")), "test")

  def get_labels(self):
    """See base class."""
    return ["0", "1"]

  def _create_examples(self, lines, set_type):
    """Creates examples for the training and dev sets."""
    examples = []
    for (i, line) in enumerate(lines):
      if i == 0:
        continue
      if set_type != "test":
        guid = "%s-%s" % (set_type, i)
        text_a = self.process_text(line[0])
        label = self.process_text(line[1])
      else:
        guid = self.process_text(line[0])
        # guid = "%s-%s" % (set_type, line[0])
        text_a = self.process_text(line[1])
        label = "0"
      examples.append(
          InputExample(guid=guid, text_a=text_a, text_b=None, label=label))
    return examples


class StsbProcessor(DataProcessor):
  """Processor for the STS-B data set (GLUE version)."""

  def get_train_examples(self, data_dir):
    """See base class."""
    return self._create_examples(
        self._read_tsv(os.path.join(data_dir, "STS-B", "train.tsv")), "train")

  def get_dev_examples(self, data_dir):
    """See base class."""
    return self._create_examples(
        self._read_tsv(os.path.join(data_dir, "STS-B", "dev.tsv")), "dev")

  def get_test_examples(self, data_dir):
    """See base class."""
    return self._create_examples(
        self._read_tsv(os.path.join(data_dir, "STS-B", "test.tsv")), "test")

  def get_labels(self):
    """See base class."""
    return [None]

  def _create_examples(self, lines, set_type):
    """Creates examples for the training and dev sets."""
    examples = []
    for (i, line) in enumerate(lines):
      if i == 0:
        continue
      guid = self.process_text(line[0])
      # guid = "%s-%s" % (set_type, line[0])
      text_a = self.process_text(line[7])
      text_b = self.process_text(line[8])
      if set_type != "test":
        label = float(line[-1])
      else:
        label = 0
      examples.append(
          InputExample(guid=guid, text_a=text_a, text_b=text_b, label=label))
    return examples


class QqpProcessor(DataProcessor):
  """Processor for the QQP data set (GLUE version)."""

  def get_train_examples(self, data_dir):
    """See base class."""
    return self._create_examples(
        self._read_tsv(os.path.join(data_dir, "QQP", "train.tsv")), "train")

  def get_dev_examples(self, data_dir):
    """See base class."""
    return self._create_examples(
        self._read_tsv(os.path.join(data_dir, "QQP", "dev.tsv")), "dev")

  def get_test_examples(self, data_dir):
    """See base class."""
    return self._create_examples(
        self._read_tsv(os.path.join(data_dir, "QQP", "test.tsv")), "test")

  def get_labels(self):
    """See base class."""
    return ["0", "1"]

  def _create_examples(self, lines, set_type):
    """Creates examples for the training and dev sets."""
    examples = []
    for (i, line) in enumerate(lines):
      if i == 0:
        continue
      guid = line[0]
      # guid = "%s-%s" % (set_type, line[0])
      if set_type != "test":
        try:
          text_a = self.process_text(line[3])
          text_b = self.process_text(line[4])
          label = self.process_text(line[5])
        except IndexError:
          continue
      else:
        text_a = self.process_text(line[1])
        text_b = self.process_text(line[2])
        label = "0"
      examples.append(
          InputExample(guid=guid, text_a=text_a, text_b=text_b, label=label))
    return examples


class QnliProcessor(DataProcessor):
  """Processor for the QNLI data set (GLUE version)."""

  def get_train_examples(self, data_dir):
    """See base class."""
    return self._create_examples(
        self._read_tsv(os.path.join(data_dir, "QNLI", "train.tsv")), "train")

  def get_dev_examples(self, data_dir):
    """See base class."""
    return self._create_examples(
        self._read_tsv(os.path.join(data_dir, "QNLI", "dev.tsv")),
        "dev_matched")

  def get_test_examples(self, data_dir):
    """See base class."""
    return self._create_examples(
        self._read_tsv(os.path.join(data_dir, "QNLI", "test.tsv")),
        "test_matched")

  def get_labels(self):
    """See base class."""
    return ["entailment", "not_entailment"]

  def _create_examples(self, lines, set_type):
    """Creates examples for the training and dev sets."""
    examples = []
    for (i, line) in enumerate(lines):
      if i == 0:
        continue
      guid = self.process_text(line[0])
      # guid = "%s-%s" % (set_type, line[0])
      text_a = self.process_text(line[1])
      text_b = self.process_text(line[2])
      if set_type == "test_matched":
        label = "entailment"
      else:
        label = self.process_text(line[-1])
      examples.append(
          InputExample(guid=guid, text_a=text_a, text_b=text_b, label=label))
    return examples


class RteProcessor(DataProcessor):
  """Processor for the RTE data set (GLUE version)."""

  def get_train_examples(self, data_dir):
    """See base class."""
    return self._create_examples(
        self._read_tsv(os.path.join(data_dir, "RTE", "train.tsv")), "train")

  def get_dev_examples(self, data_dir):
    """See base class."""
    return self._create_examples(
        self._read_tsv(os.path.join(data_dir, "RTE", "dev.tsv")), "dev")

  def get_test_examples(self, data_dir):
    """See base class."""
    return self._create_examples(
        self._read_tsv(os.path.join(data_dir, "RTE", "test.tsv")), "test")

  def get_labels(self):
    """See base class."""
    return ["entailment", "not_entailment"]

  def _create_examples(self, lines, set_type):
    """Creates examples for the training and dev sets."""
    examples = []
    for (i, line) in enumerate(lines):
      if i == 0:
        continue
      guid = self.process_text(line[0])
      # guid = "%s-%s" % (set_type, line[0])
      text_a = self.process_text(line[1])
      text_b = self.process_text(line[2])
      if set_type == "test":
        label = "entailment"
      else:
        label = self.process_text(line[-1])
      examples.append(
          InputExample(guid=guid, text_a=text_a, text_b=text_b, label=label))
    return examples


class WnliProcessor(DataProcessor):
  """Processor for the WNLI data set (GLUE version)."""

  def get_train_examples(self, data_dir):
    """See base class."""
    return self._create_examples(
        self._read_tsv(os.path.join(data_dir, "WNLI", "train.tsv")), "train")

  def get_dev_examples(self, data_dir):
    """See base class."""
    return self._create_examples(
        self._read_tsv(os.path.join(data_dir, "WNLI", "dev.tsv")), "dev")

  def get_test_examples(self, data_dir):
    """See base class."""
    return self._create_examples(
        self._read_tsv(os.path.join(data_dir, "WNLI", "test.tsv")), "test")

  def get_labels(self):
    """See base class."""
    return ["0", "1"]

  def _create_examples(self, lines, set_type):
    """Creates examples for the training and dev sets."""
    examples = []
    for (i, line) in enumerate(lines):
      if i == 0:
        continue
      guid = self.process_text(line[0])
      # guid = "%s-%s" % (set_type, line[0])
      text_a = self.process_text(line[1])
      text_b = self.process_text(line[2])
      if set_type != "test":
        label = self.process_text(line[-1])
      else:
        label = "0"
      examples.append(
          InputExample(guid=guid, text_a=text_a, text_b=text_b, label=label))
    return examples


class AXProcessor(DataProcessor):
  """Processor for the AX data set (GLUE version)."""

  def get_test_examples(self, data_dir):
    """See base class."""
    return self._create_examples(
        self._read_tsv(os.path.join(data_dir, "diagnostic", "diagnostic.tsv")),
        "test")

  def get_labels(self):
    """See base class."""
    return ["contradiction", "entailment", "neutral"]

  def _create_examples(self, lines, set_type):
    """Creates examples for the training and dev sets."""
    examples = []
    for (i, line) in enumerate(lines):
      if i == 0:
        continue
      # Note(mingdachen): We will rely on this guid for GLUE submission.
      guid = self.process_text(line[0])
      text_a = self.process_text(line[1])
      text_b = self.process_text(line[2])
      if set_type == "test":
        label = "contradiction"
      else:
        label = self.process_text(line[-1])
      examples.append(
          InputExample(guid=guid, text_a=text_a, text_b=text_b, label=label))
    return examples


def convert_single_example(ex_index, example, label_list, max_seq_length,
                           tokenizer, task_name):
  """Converts a single `InputExample` into a single `InputFeatures`."""

  if isinstance(example, PaddingInputExample):
    return InputFeatures(
        input_ids=[0] * max_seq_length,
        input_mask=[0] * max_seq_length,
        segment_ids=[0] * max_seq_length,
        label_id=0,
        is_real_example=False)

  if task_name != "sts-b":
    label_map = {}
    for (i, label) in enumerate(label_list):
      label_map[label] = i

  tokens_a = tokenizer.tokenize(example.text_a)
  tokens_b = None
  if example.text_b:
    tokens_b = tokenizer.tokenize(example.text_b)

  if tokens_b:
    # Modifies `tokens_a` and `tokens_b` in place so that the total
    # length is less than the specified length.
    # Account for [CLS], [SEP], [SEP] with "- 3"
    _truncate_seq_pair(tokens_a, tokens_b, max_seq_length - 3)
  else:
    # Account for [CLS] and [SEP] with "- 2"
    if len(tokens_a) > max_seq_length - 2:
      tokens_a = tokens_a[0:(max_seq_length - 2)]

  # The convention in ALBERT is:
  # (a) For sequence pairs:
  #  tokens:   [CLS] is this jack ##son ##ville ? [SEP] no it is not . [SEP]
  #  type_ids: 0     0  0    0    0     0       0 0     1  1  1  1   1 1
  # (b) For single sequences:
  #  tokens:   [CLS] the dog is hairy . [SEP]
  #  type_ids: 0     0   0   0  0     0 0
  #
  # Where "type_ids" are used to indicate whether this is the first
  # sequence or the second sequence. The embedding vectors for `type=0` and
  # `type=1` were learned during pre-training and are added to the
  # embedding vector (and position vector). This is not *strictly* necessary
  # since the [SEP] token unambiguously separates the sequences, but it makes
  # it easier for the model to learn the concept of sequences.
  #
  # For classification tasks, the first vector (corresponding to [CLS]) is
  # used as the "sentence vector". Note that this only makes sense because
  # the entire model is fine-tuned.
  tokens = []
  segment_ids = []
  tokens.append("[CLS]")
  segment_ids.append(0)
  for token in tokens_a:
    tokens.append(token)
    segment_ids.append(0)
  tokens.append("[SEP]")
  segment_ids.append(0)

  if tokens_b:
    for token in tokens_b:
      tokens.append(token)
      segment_ids.append(1)
    tokens.append("[SEP]")
    segment_ids.append(1)

  input_ids = tokenizer.convert_tokens_to_ids(tokens)

  # The mask has 1 for real tokens and 0 for padding tokens. Only real
  # tokens are attended to.
  input_mask = [1] * len(input_ids)

  # Zero-pad up to the sequence length.
  while len(input_ids) < max_seq_length:
    input_ids.append(0)
    input_mask.append(0)
    segment_ids.append(0)

  assert len(input_ids) == max_seq_length
  assert len(input_mask) == max_seq_length
  assert len(segment_ids) == max_seq_length

  if task_name != "sts-b":
    label_id = label_map[example.label]
  else:
    label_id = example.label

  if ex_index < 5:
    tf.logging.info("*** Example ***")
    tf.logging.info("guid: %s" % (example.guid))
    tf.logging.info("tokens: %s" % " ".join(
        [tokenization.printable_text(x) for x in tokens]))
    tf.logging.info("input_ids: %s" % " ".join([str(x) for x in input_ids]))
    tf.logging.info("input_mask: %s" % " ".join([str(x) for x in input_mask]))
    tf.logging.info("segment_ids: %s" % " ".join([str(x) for x in segment_ids]))
    tf.logging.info("label: %s (id = %d)" % (example.label, label_id))

  feature = InputFeatures(
      input_ids=input_ids,
      input_mask=input_mask,
      segment_ids=segment_ids,
      label_id=label_id,
      is_real_example=True)
  return feature


def file_based_convert_examples_to_features(
    examples, label_list, max_seq_length, tokenizer, output_file, task_name):
  """Convert a set of `InputExample`s to a TFRecord file."""

  writer = tf.python_io.TFRecordWriter(output_file)

  for (ex_index, example) in enumerate(examples):
    if ex_index % 10000 == 0:
      tf.logging.info("Writing example %d of %d" % (ex_index, len(examples)))

    feature = convert_single_example(ex_index, example, label_list,
                                     max_seq_length, tokenizer, task_name)

    def create_int_feature(values):
      f = tf.train.Feature(int64_list=tf.train.Int64List(value=list(values)))
      return f

    def create_float_feature(values):
      f = tf.train.Feature(float_list=tf.train.FloatList(value=list(values)))
      return f

    features = collections.OrderedDict()
    features["input_ids"] = create_int_feature(feature.input_ids)
    features["input_mask"] = create_int_feature(feature.input_mask)
    features["segment_ids"] = create_int_feature(feature.segment_ids)
    features["label_ids"] = create_float_feature([feature.label_id])\
        if task_name == "sts-b" else create_int_feature([feature.label_id])
    features["is_real_example"] = create_int_feature(
        [int(feature.is_real_example)])

    tf_example = tf.train.Example(features=tf.train.Features(feature=features))
    writer.write(tf_example.SerializeToString())
  writer.close()


def file_based_input_fn_builder(input_file, seq_length, is_training,
                                drop_remainder, task_name, use_tpu, bsz,
                                multiple=1):
  """Creates an `input_fn` closure to be passed to TPUEstimator."""
  labeltype = tf.float32 if task_name == "sts-b" else tf.int64

  name_to_features = {
      "input_ids": tf.FixedLenFeature([seq_length * multiple], tf.int64),
      "input_mask": tf.FixedLenFeature([seq_length * multiple], tf.int64),
      "segment_ids": tf.FixedLenFeature([seq_length * multiple], tf.int64),
      "label_ids": tf.FixedLenFeature([], labeltype),
      "is_real_example": tf.FixedLenFeature([], tf.int64),
  }

  def _decode_record(record, name_to_features):
    """Decodes a record to a TensorFlow example."""
    example = tf.parse_single_example(record, name_to_features)

    # tf.Example only supports tf.int64, but the TPU only supports tf.int32.
    # So cast all int64 to int32.
    for name in list(example.keys()):
      t = example[name]
      if t.dtype == tf.int64:
        t = tf.to_int32(t)
      example[name] = t

    return example

  def input_fn(params):
    """The actual input function."""
    if use_tpu:
      batch_size = params["batch_size"]
    else:
      batch_size = bsz

    # For training, we want a lot of parallel reading and shuffling.
    # For eval, we want no shuffling and parallel reading doesn't matter.
    d = tf.data.TFRecordDataset(input_file)
    if is_training:
      d = d.repeat()
      d = d.shuffle(buffer_size=100)

    d = d.apply(
        contrib_data.map_and_batch(
            lambda record: _decode_record(record, name_to_features),
            batch_size=batch_size,
            drop_remainder=drop_remainder))

    return d

  return input_fn


def _truncate_seq_pair(tokens_a, tokens_b, max_length):
  """Truncates a sequence pair in place to the maximum length."""

  # This is a simple heuristic which will always truncate the longer sequence
  # one token at a time. This makes more sense than truncating an equal percent
  # of tokens from each, since if one sequence is very short then each token
  # that's truncated likely contains more information than a longer sequence.
  while True:
    total_length = len(tokens_a) + len(tokens_b)
    if total_length <= max_length:
      break
    if len(tokens_a) > len(tokens_b):
      tokens_a.pop()
    else:
      tokens_b.pop()


def create_model(albert_config, is_training, input_ids, input_mask, segment_ids,
                 labels, num_labels, use_one_hot_embeddings, task_name,
                 hub_module):
  """Creates a classification model."""
  (output_layer, _) = fine_tuning_utils.create_albert(
      albert_config=albert_config,
      is_training=is_training,
      input_ids=input_ids,
      input_mask=input_mask,
      segment_ids=segment_ids,
      use_one_hot_embeddings=use_one_hot_embeddings,
      hub_module=hub_module)

  hidden_size = output_layer.shape[-1].value

  output_weights = tf.get_variable(
      "output_weights", [num_labels, hidden_size],
      initializer=tf.truncated_normal_initializer(stddev=0.02))

  output_bias = tf.get_variable(
      "output_bias", [num_labels], initializer=tf.zeros_initializer())

  with tf.variable_scope("loss"):
    if is_training:
      # I.e., 0.1 dropout
      output_layer = tf.nn.dropout(output_layer, keep_prob=0.9)

    logits = tf.matmul(output_layer, output_weights, transpose_b=True)
    logits = tf.nn.bias_add(logits, output_bias)
    if task_name != "sts-b":
      probabilities = tf.nn.softmax(logits, axis=-1)
      predictions = tf.argmax(probabilities, axis=-1, output_type=tf.int32)
      log_probs = tf.nn.log_softmax(logits, axis=-1)
      one_hot_labels = tf.one_hot(labels, depth=num_labels, dtype=tf.float32)

      per_example_loss = -tf.reduce_sum(one_hot_labels * log_probs, axis=-1)
    else:
      probabilities = logits
      logits = tf.squeeze(logits, [-1])
      predictions = logits
      per_example_loss = tf.square(logits - labels)
    loss = tf.reduce_mean(per_example_loss)

    return (loss, per_example_loss, probabilities, logits, predictions)


def model_fn_builder(albert_config, num_labels, init_checkpoint, learning_rate,
                     num_train_steps, num_warmup_steps, use_tpu,
                     use_one_hot_embeddings, task_name, hub_module=None,
                     optimizer="adamw"):
  """Returns `model_fn` closure for TPUEstimator."""

  def model_fn(features, labels, mode, params):  # pylint: disable=unused-argument
    """The `model_fn` for TPUEstimator."""

    tf.logging.info("*** Features ***")
    for name in sorted(features.keys()):
      tf.logging.info("  name = %s, shape = %s" % (name, features[name].shape))

    input_ids = features["input_ids"]
    input_mask = features["input_mask"]
    segment_ids = features["segment_ids"]
    label_ids = features["label_ids"]
    is_real_example = None
    if "is_real_example" in features:
      is_real_example = tf.cast(features["is_real_example"], dtype=tf.float32)
    else:
      is_real_example = tf.ones(tf.shape(label_ids), dtype=tf.float32)

    is_training = (mode == tf.estimator.ModeKeys.TRAIN)

    (total_loss, per_example_loss, probabilities, logits, predictions) = \
        create_model(albert_config, is_training, input_ids, input_mask,
                     segment_ids, label_ids, num_labels, use_one_hot_embeddings,
                     task_name, hub_module)

    tvars = tf.trainable_variables()
    initialized_variable_names = {}
    scaffold_fn = None
    if init_checkpoint:
      (assignment_map, initialized_variable_names
      ) = modeling.get_assignment_map_from_checkpoint(tvars, init_checkpoint)
      if use_tpu:

        def tpu_scaffold():
          tf.train.init_from_checkpoint(init_checkpoint, assignment_map)
          return tf.train.Scaffold()

        scaffold_fn = tpu_scaffold
      else:
        tf.train.init_from_checkpoint(init_checkpoint, assignment_map)

    tf.logging.info("**** Trainable Variables ****")
    for var in tvars:
      init_string = ""
      if var.name in initialized_variable_names:
        init_string = ", *INIT_FROM_CKPT*"
      tf.logging.info("  name = %s, shape = %s%s", var.name, var.shape,
                      init_string)

    output_spec = None
    if mode == tf.estimator.ModeKeys.TRAIN:

      train_op = optimization.create_optimizer(
          total_loss, learning_rate, num_train_steps, num_warmup_steps,
          use_tpu, optimizer)

      output_spec = contrib_tpu.TPUEstimatorSpec(
          mode=mode,
          loss=total_loss,
          train_op=train_op,
          scaffold_fn=scaffold_fn)
    elif mode == tf.estimator.ModeKeys.EVAL:
      if task_name not in ["sts-b", "cola"]:
        def metric_fn(per_example_loss, label_ids, logits, is_real_example):
          predictions = tf.argmax(logits, axis=-1, output_type=tf.int32)
          accuracy = tf.metrics.accuracy(
              labels=label_ids, predictions=predictions,
              weights=is_real_example)
          loss = tf.metrics.mean(
              values=per_example_loss, weights=is_real_example)
          return {
              "eval_accuracy": accuracy,
              "eval_loss": loss,
          }
      elif task_name == "sts-b":
        def metric_fn(per_example_loss, label_ids, logits, is_real_example):
          """Compute Pearson correlations for STS-B."""
          # Display labels and predictions
          concat1 = contrib_metrics.streaming_concat(logits)
          concat2 = contrib_metrics.streaming_concat(label_ids)

          # Compute Pearson correlation
          pearson = contrib_metrics.streaming_pearson_correlation(
              logits, label_ids, weights=is_real_example)

          # Compute MSE
          # mse = tf.metrics.mean(per_example_loss)
          mse = tf.metrics.mean_squared_error(
              label_ids, logits, weights=is_real_example)

          loss = tf.metrics.mean(
              values=per_example_loss,
              weights=is_real_example)

          return {"pred": concat1, "label_ids": concat2, "pearson": pearson,
                  "MSE": mse, "eval_loss": loss,}
      elif task_name == "cola":
        def metric_fn(per_example_loss, label_ids, logits, is_real_example):
          """Compute Matthew's correlations for STS-B."""
          predictions = tf.argmax(logits, axis=-1, output_type=tf.int32)
          # https://en.wikipedia.org/wiki/Matthews_correlation_coefficient
          tp, tp_op = tf.metrics.true_positives(
              predictions, label_ids, weights=is_real_example)
          tn, tn_op = tf.metrics.true_negatives(
              predictions, label_ids, weights=is_real_example)
          fp, fp_op = tf.metrics.false_positives(
              predictions, label_ids, weights=is_real_example)
          fn, fn_op = tf.metrics.false_negatives(
              predictions, label_ids, weights=is_real_example)

          # Compute Matthew's correlation
          mcc = tf.div_no_nan(
              tp * tn - fp * fn,
              tf.pow((tp + fp) * (tp + fn) * (tn + fp) * (tn + fn), 0.5))

          # Compute accuracy
          accuracy = tf.metrics.accuracy(
              labels=label_ids, predictions=predictions,
              weights=is_real_example)

          loss = tf.metrics.mean(
              values=per_example_loss,
              weights=is_real_example)

          return {"matthew_corr": (mcc, tf.group(tp_op, tn_op, fp_op, fn_op)),
                  "eval_accuracy": accuracy, "eval_loss": loss,}

      eval_metrics = (metric_fn,
                      [per_example_loss, label_ids, logits, is_real_example])
      output_spec = contrib_tpu.TPUEstimatorSpec(
          mode=mode,
          loss=total_loss,
          eval_metrics=eval_metrics,
          scaffold_fn=scaffold_fn)
    else:
      output_spec = contrib_tpu.TPUEstimatorSpec(
          mode=mode,
          predictions={
              "probabilities": probabilities,
              "predictions": predictions
          },
          scaffold_fn=scaffold_fn)
    return output_spec

  return model_fn


# This function is not used by this file but is still used by the Colab and
# people who depend on it.
def input_fn_builder(features, seq_length, is_training, drop_remainder):
  """Creates an `input_fn` closure to be passed to TPUEstimator."""

  all_input_ids = []
  all_input_mask = []
  all_segment_ids = []
  all_label_ids = []

  for feature in features:
    all_input_ids.append(feature.input_ids)
    all_input_mask.append(feature.input_mask)
    all_segment_ids.append(feature.segment_ids)
    all_label_ids.append(feature.label_id)

  def input_fn(params):
    """The actual input function."""
    batch_size = params["batch_size"]

    num_examples = len(features)

    # This is for demo purposes and does NOT scale to large data sets. We do
    # not use Dataset.from_generator() because that uses tf.py_func which is
    # not TPU compatible. The right way to load data is with TFRecordReader.
    d = tf.data.Dataset.from_tensor_slices({
        "input_ids":
            tf.constant(
                all_input_ids, shape=[num_examples, seq_length],
                dtype=tf.int32),
        "input_mask":
            tf.constant(
                all_input_mask,
                shape=[num_examples, seq_length],
                dtype=tf.int32),
        "segment_ids":
            tf.constant(
                all_segment_ids,
                shape=[num_examples, seq_length],
                dtype=tf.int32),
        "label_ids":
            tf.constant(all_label_ids, shape=[num_examples], dtype=tf.int32),
    })

    if is_training:
      d = d.repeat()
      d = d.shuffle(buffer_size=100)

    d = d.batch(batch_size=batch_size, drop_remainder=drop_remainder)
    return d

  return input_fn


# This function is not used by this file but is still used by the Colab and
# people who depend on it.
def convert_examples_to_features(examples, label_list, max_seq_length,
                                 tokenizer, task_name):
  """Convert a set of `InputExample`s to a list of `InputFeatures`."""

  features = []
  for (ex_index, example) in enumerate(examples):
    if ex_index % 10000 == 0:
      tf.logging.info("Writing example %d of %d" % (ex_index, len(examples)))

    feature = convert_single_example(ex_index, example, label_list,
                                     max_seq_length, tokenizer, task_name)

    features.append(feature)
  return features<|MERGE_RESOLUTION|>--- conflicted
+++ resolved
@@ -122,11 +122,7 @@
 
   def process_text(self, text):
     if self.use_spm:
-<<<<<<< HEAD
       return tokenization.preprocess_text(text, lower=self.do_lower_case, uncased=self.do_uncased)
-=======
-      return tokenization.preprocess_text(text, lower=self.do_lower_case)
->>>>>>> fad4bd97
     else:
       return tokenization.convert_to_unicode(text)
 
